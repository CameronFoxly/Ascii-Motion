--- conflicted
+++ resolved
@@ -589,31 +589,13 @@
     renderCanvas();
   }, [renderCanvas]);
 
-<<<<<<< HEAD
   // Handle canvas resize with high-DPI setup
-=======
-  // Handle canvas resize - revert to simple 1x canvas
->>>>>>> c7f056f9
   useEffect(() => {
     const canvas = canvasRef.current;
     if (!canvas) return;
 
-<<<<<<< HEAD
     // Setup high-DPI canvas for crisp text rendering
     setupHighDPICanvas(canvas, canvasWidth, canvasHeight);
-=======
-    // Set canvas size to match display size (no scaling)
-    canvas.width = canvasWidth;
-    canvas.height = canvasHeight;
-    canvas.style.width = `${canvasWidth}px`;
-    canvas.style.height = `${canvasHeight}px`;
-    
-    // Setup text rendering optimizations
-    const ctx = canvas.getContext('2d');
-    if (ctx) {
-      setupTextRendering(ctx);
-    }
->>>>>>> c7f056f9
     
     // Re-render after resize
     renderCanvas();
